//
// Created by jackcamp on 12/22/20.
//

#ifndef N_BODY_SIMULATION_H
#define N_BODY_SIMULATION_H

#include <NBody/Simulation/EntityCollection.h>
#include <NBody/Simulation/Position.h>

#include <nlohmann/json.hpp>

#include <iostream>
#include <iomanip>

using nlohmann::json;
using std::istream;
using std::ostream;

namespace NBody::Simulation {

    class Simulation {
    public:

        Entity newEntity();

        EntityCollection &data();

        const EntityCollection &data() const;

    public:

        friend void to_json(json &j, const Simulation &s);
        friend void from_json(const json &j, Simulation &s);

        friend ostream &operator<<(ostream &out, const Simulation &s) {

            json j;
            to_json(j, s);
            out << std::setw(4) << j;
            return out;
        }

        friend istream &operator>>(istream &in, Simulation &s) {

            json j;
            in >> j;
            from_json(j, s);
            return in;
        }

<<<<<<< HEAD
        friend void to_json(json &j, const Simulation &s) {
            j["bodies"] = s._entityCollection;
        }

        friend void from_json(const json &j, Simulation &s) {
            j.at("bodies").get_to(s._entityCollection);
        }

=======
>>>>>>> 86f19830
    private:

        EntityCollection _entityCollection;
    };

    void to_json(json &j, const Simulation &s);

    void from_json(const json &j, Simulation &s);

}

#endif //N_BODY_SIMULATION_H<|MERGE_RESOLUTION|>--- conflicted
+++ resolved
@@ -49,17 +49,6 @@
             return in;
         }
 
-<<<<<<< HEAD
-        friend void to_json(json &j, const Simulation &s) {
-            j["bodies"] = s._entityCollection;
-        }
-
-        friend void from_json(const json &j, Simulation &s) {
-            j.at("bodies").get_to(s._entityCollection);
-        }
-
-=======
->>>>>>> 86f19830
     private:
 
         EntityCollection _entityCollection;
